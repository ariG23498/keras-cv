# Copyright 2022 The KerasCV Authors
#
# Licensed under the Apache License, Version 2.0 (the "License");
# you may not use this file except in compliance with the License.
# You may obtain a copy of the License at
#
#     https://www.apache.org/licenses/LICENSE-2.0
#
# Unless required by applicable law or agreed to in writing, software
# distributed under the License is distributed on an "AS IS" BASIS,
# WITHOUT WARRANTIES OR CONDITIONS OF ANY KIND, either express or implied.
# See the License for the specific language governing permissions and
# limitations under the License.

<<<<<<< HEAD
import numpy as np  # used for newaxis

from keras_cv import bounding_box
from keras_cv.backend import assert_tf_keras
=======
from keras_cv import bounding_box
>>>>>>> 9dd547a7
from keras_cv.backend import keras
from keras_cv.backend import ops
from keras_cv.bounding_box import iou
from keras_cv.layers.object_detection import box_matcher
from keras_cv.layers.object_detection import sampling
from keras_cv.utils import target_gather


@keras.utils.register_keras_serializable(package="keras_cv")
class _ROISampler(keras.layers.Layer):
    """
    Sample ROIs for loss related calculation.

    With proposals (ROIs) and ground truth, it performs the following:
    1) compute IOU similarity matrix
    2) match each proposal to ground truth box based on IOU
    3) samples positive matches and negative matches and return

    `append_gt_boxes` augments proposals with ground truth boxes. This is
    useful in 2 stage detection networks during initialization where the
    1st stage often cannot produce good proposals for 2nd stage. Setting it to
    True will allow it to generate more reasonable proposals at the beginning.

    `background_class` allow users to set the labels for background proposals.
    Default is 0, where users need to manually shift the incoming `gt_classes`
    if its range is [0, num_classes).

    Args:
      bounding_box_format: The format of bounding boxes to generate. Refer
        [to the keras.io docs](https://keras.io/api/keras_cv/bounding_box/formats/)
        for more details on supported bounding box formats.
      roi_matcher: a `BoxMatcher` object that matches proposals with ground
        truth boxes. The positive match must be 1 and negative match must be -1.
        Such assumption is not being validated here.
      positive_fraction: the positive ratio w.r.t `num_sampled_rois`, defaults
        to 0.25.
      background_class: the background class which is used to map returned the
        sampled ground truth which is classified as background.
      num_sampled_rois: the number of sampled proposals per image for
        further (loss) calculation, defaults to 256.
      append_gt_boxes: boolean, whether gt_boxes will be appended to rois
        before sample the rois, defaults to True.
    """  # noqa: E501

    def __init__(
        self,
        bounding_box_format: str,
        roi_matcher: box_matcher.BoxMatcher,
        positive_fraction: float = 0.25,
        background_class: int = 0,
        num_sampled_rois: int = 256,
        append_gt_boxes: bool = True,
        **kwargs,
    ):
        super().__init__(**kwargs)
        self.bounding_box_format = bounding_box_format
        self.roi_matcher = roi_matcher
        self.positive_fraction = positive_fraction
        self.background_class = background_class
        self.num_sampled_rois = num_sampled_rois
        self.append_gt_boxes = append_gt_boxes
        self.built = True
        # for debugging.
        self._positives = keras.metrics.Mean()
        self._negatives = keras.metrics.Mean()

    def call(
        self,
        rois,
        gt_boxes,
        gt_classes,
    ):
        """
        Args:
          rois: [batch_size, num_rois, 4]
          gt_boxes: [batch_size, num_gt, 4]
          gt_classes: [batch_size, num_gt, 1]
        Returns:
          sampled_rois: [batch_size, num_sampled_rois, 4]
          sampled_gt_boxes: [batch_size, num_sampled_rois, 4]
          sampled_box_weights: [batch_size, num_sampled_rois, 1]
          sampled_gt_classes: [batch_size, num_sampled_rois, 1]
          sampled_class_weights: [batch_size, num_sampled_rois, 1]
        """
        if self.append_gt_boxes:
            # num_rois += num_gt
            rois = ops.concatenate([rois, gt_boxes], axis=1)
        num_rois = ops.shape(rois)[1]
        if num_rois is None:
            raise ValueError(
                f"`rois` must have static shape, got {ops.shape(rois)}"
            )
        if num_rois < self.num_sampled_rois:
            raise ValueError(
                "num_rois must be less than `num_sampled_rois` "
                f"({self.num_sampled_rois}), got {num_rois}"
            )
        rois = bounding_box.convert_format(
            rois, source=self.bounding_box_format, target="yxyx"
        )
        gt_boxes = bounding_box.convert_format(
            gt_boxes, source=self.bounding_box_format, target="yxyx"
        )
        # [batch_size, num_rois, num_gt]
        similarity_mat = iou.compute_iou(
            rois, gt_boxes, bounding_box_format="yxyx", use_masking=True
        )
        # [batch_size, num_rois] | [batch_size, num_rois]
        matched_gt_cols, matched_vals = self.roi_matcher(similarity_mat)
        # [batch_size, num_rois]
        positive_matches = ops.equal(matched_vals, 1)
        negative_matches = ops.equal(matched_vals, -1)
        self._positives.update_state(
            ops.sum(ops.cast(positive_matches, "float32"), axis=-1)
        )
        self._negatives.update_state(
            ops.sum(ops.cast(negative_matches, "float32"), axis=-1)
        )
        # [batch_size, num_rois, 1]
        background_mask = ops.expand_dims(
            ops.logical_not(positive_matches), axis=-1
        )
        # [batch_size, num_rois, 1]
        matched_gt_classes = target_gather._target_gather(
            gt_classes, matched_gt_cols
        )
        # also set all background matches to `background_class`
        matched_gt_classes = ops.where(
            background_mask,
            ops.cast(
                self.background_class * ops.ones_like(matched_gt_classes),
                gt_classes.dtype,
            ),
            matched_gt_classes,
        )
        # [batch_size, num_rois, 4]
        matched_gt_boxes = target_gather._target_gather(
            gt_boxes, matched_gt_cols
        )
        encoded_matched_gt_boxes = bounding_box._encode_box_to_deltas(
            anchors=rois,
            boxes=matched_gt_boxes,
            anchor_format="yxyx",
            box_format="yxyx",
            variance=[0.1, 0.1, 0.2, 0.2],
        )
        # also set all background matches to 0 coordinates
        encoded_matched_gt_boxes = ops.where(
            background_mask,
            ops.zeros_like(matched_gt_boxes),
            encoded_matched_gt_boxes,
        )
        # [batch_size, num_rois]
        sampled_indicators = sampling.balanced_sample(
            positive_matches,
            negative_matches,
            self.num_sampled_rois,
            self.positive_fraction,
        )
        # [batch_size, num_sampled_rois] in the range of [0, num_rois)
<<<<<<< HEAD
        sampled_indicators, sampled_indices = ops.math.top_k(
=======
        sampled_indicators, sampled_indices = ops.top_k(
>>>>>>> 9dd547a7
            sampled_indicators, k=self.num_sampled_rois, sorted=True
        )
        # [batch_size, num_sampled_rois, 4]
        sampled_rois = target_gather._target_gather(rois, sampled_indices)
        # [batch_size, num_sampled_rois, 4]
        sampled_gt_boxes = target_gather._target_gather(
            encoded_matched_gt_boxes, sampled_indices
        )
        # [batch_size, num_sampled_rois, 1]
        sampled_gt_classes = target_gather._target_gather(
            matched_gt_classes, sampled_indices
        )
        # [batch_size, num_sampled_rois, 1]
        # all negative samples will be ignored in regression
        sampled_box_weights = target_gather._target_gather(
<<<<<<< HEAD
            ops.cast(positive_matches[..., np.newaxis], gt_boxes.dtype),
            sampled_indices,
        )
        # [batch_size, num_sampled_rois, 1]
        sampled_indicators = sampled_indicators[..., np.newaxis]
=======
            ops.cast(positive_matches[..., None], gt_boxes.dtype),
            sampled_indices,
        )
        # [batch_size, num_sampled_rois, 1]
        sampled_indicators = sampled_indicators[..., None]
>>>>>>> 9dd547a7
        sampled_class_weights = ops.cast(sampled_indicators, gt_classes.dtype)
        return (
            sampled_rois,
            sampled_gt_boxes,
            sampled_box_weights,
            sampled_gt_classes,
            sampled_class_weights,
        )

    def get_config(self):
        config = {
            "bounding_box_format": self.bounding_box_format,
            "positive_fraction": self.positive_fraction,
            "background_class": self.background_class,
            "num_sampled_rois": self.num_sampled_rois,
            "append_gt_boxes": self.append_gt_boxes,
            "roi_matcher": self.roi_matcher.get_config(),
        }
        base_config = super().get_config()
        return dict(list(base_config.items()) + list(config.items()))

    @classmethod
    def from_config(cls, config, custom_objects=None):
        roi_matcher_config = config.pop("roi_matcher")
        roi_matcher = box_matcher.BoxMatcher(**roi_matcher_config)
        return cls(roi_matcher=roi_matcher, **config)<|MERGE_RESOLUTION|>--- conflicted
+++ resolved
@@ -12,14 +12,7 @@
 # See the License for the specific language governing permissions and
 # limitations under the License.
 
-<<<<<<< HEAD
-import numpy as np  # used for newaxis
-
 from keras_cv import bounding_box
-from keras_cv.backend import assert_tf_keras
-=======
-from keras_cv import bounding_box
->>>>>>> 9dd547a7
 from keras_cv.backend import keras
 from keras_cv.backend import ops
 from keras_cv.bounding_box import iou
@@ -180,11 +173,7 @@
             self.positive_fraction,
         )
         # [batch_size, num_sampled_rois] in the range of [0, num_rois)
-<<<<<<< HEAD
-        sampled_indicators, sampled_indices = ops.math.top_k(
-=======
         sampled_indicators, sampled_indices = ops.top_k(
->>>>>>> 9dd547a7
             sampled_indicators, k=self.num_sampled_rois, sorted=True
         )
         # [batch_size, num_sampled_rois, 4]
@@ -200,19 +189,11 @@
         # [batch_size, num_sampled_rois, 1]
         # all negative samples will be ignored in regression
         sampled_box_weights = target_gather._target_gather(
-<<<<<<< HEAD
-            ops.cast(positive_matches[..., np.newaxis], gt_boxes.dtype),
-            sampled_indices,
-        )
-        # [batch_size, num_sampled_rois, 1]
-        sampled_indicators = sampled_indicators[..., np.newaxis]
-=======
             ops.cast(positive_matches[..., None], gt_boxes.dtype),
             sampled_indices,
         )
         # [batch_size, num_sampled_rois, 1]
         sampled_indicators = sampled_indicators[..., None]
->>>>>>> 9dd547a7
         sampled_class_weights = ops.cast(sampled_indicators, gt_classes.dtype)
         return (
             sampled_rois,
