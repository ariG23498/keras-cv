--- conflicted
+++ resolved
@@ -12,27 +12,14 @@
 # See the License for the specific language governing permissions and
 # limitations under the License.
 
-<<<<<<< HEAD
+from typing import Optional
+
 from keras_cv import bounding_box
-from keras_cv.backend import assert_tf_keras
-=======
-from typing import Optional
-
-from keras_cv import bounding_box
->>>>>>> 9dd547a7
 from keras_cv.backend import keras
 from keras_cv.backend import ops
 
 
-<<<<<<< HEAD
-def _feature_bilinear_interpolation(
-    features,
-    kernel_y,
-    kernel_x,
-):
-=======
 def _feature_bilinear_interpolation(features, kernel_y, kernel_x):
->>>>>>> 9dd547a7
     """
     Feature bilinear interpolation.
 
@@ -183,13 +170,8 @@
 def multilevel_crop_and_resize(
     features,
     boxes,
-<<<<<<< HEAD
-    output_size=7,
-    sample_offset=0.5,
-=======
     output_size: int = 7,
     sample_offset: float = 0.5,
->>>>>>> 9dd547a7
 ):
     """
     Crop and resize on multilevel feature pyramid.
@@ -216,64 +198,6 @@
       [batch_size, num_boxes, output_size, output_size, num_filters].
     """
 
-<<<<<<< HEAD
-    with keras.backend.name_scope("multilevel_crop_and_resize"):
-        levels_str = list(features.keys())
-        # Levels are represented by strings with a prefix "P" to represent
-        # pyramid levels. The integer level can be obtained by looking at
-        # the value that follows the "P".
-        levels = [int(level_str[1:]) for level_str in levels_str]
-        min_level = min(levels)
-        max_level = max(levels)
-        features_shape = ops.shape(features[f"P{min_level}"])
-        batch_size, max_feature_height, max_feature_width, num_filters = (
-            features_shape[0],
-            features_shape[1],
-            features_shape[2],
-            features_shape[3],
-        )
-
-        num_boxes = ops.shape(boxes)[1]
-
-        # Stack feature pyramid into a features_all of shape
-        # [batch_size, levels, height, width, num_filters].
-        features_all = []
-        feature_heights = []
-        feature_widths = []
-        for level in range(min_level, max_level + 1):
-            shape = ops.shape(features[f"P{level}"])
-            feature_heights.append(shape[1])
-            feature_widths.append(shape[2])
-            # Concat tensor of [batch_size, height_l * width_l, num_filters] for
-            # each level.
-            features_all.append(
-                ops.reshape(
-                    features[f"P{level}"], [batch_size, -1, num_filters]
-                )
-            )
-        features_r2 = ops.reshape(
-            ops.concatenate(features_all, 1), [-1, num_filters]
-        )
-
-        # Calculate height_l * width_l for each level.
-        level_dim_sizes = [
-            feature_widths[i] * feature_heights[i]
-            for i in range(len(feature_widths))
-        ]
-        # level_dim_offsets is accumulated sum of level_dim_size.
-        level_dim_offsets = [0]
-        for i in range(len(feature_widths) - 1):
-            level_dim_offsets.append(level_dim_offsets[i] + level_dim_sizes[i])
-        batch_dim_size = level_dim_offsets[-1] + level_dim_sizes[-1]
-        level_dim_offsets = keras.backend.constant(level_dim_offsets, "int32")
-        height_dim_sizes = keras.backend.constant(feature_widths, "int32")
-
-        # Assigns boxes to the right level.
-        box_width = boxes[:, :, 3] - boxes[:, :, 1]
-        box_height = boxes[:, :, 2] - boxes[:, :, 0]
-        areas_sqrt = ops.sqrt(
-            ops.cast(box_height, "float32") * ops.cast(box_width, "float32")
-=======
     levels_str = list(features.keys())
     # Levels are represented by strings with a prefix "P" to represent
     # pyramid levels. The integer level can be obtained by looking at
@@ -304,136 +228,11 @@
         # each level.
         features_all.append(
             ops.reshape(features[f"P{level}"], [batch_size, -1, num_filters])
->>>>>>> 9dd547a7
         )
     features_r2 = ops.reshape(
         ops.concatenate(features_all, 1), [-1, num_filters]
     )
 
-<<<<<<< HEAD
-        # following the FPN paper to divide by 224.
-        levels = ops.cast(
-            ops.numpy.floor_divide(
-                ops.numpy.log(
-                    ops.numpy.divide(areas_sqrt, 224.0)
-                ),  # tf.math.divide_no_nan
-                ops.numpy.log(2.0),
-            )
-            + 4.0,
-            dtype="int32",
-        )
-        # Maps levels between [min_level, max_level].
-        levels = ops.minimum(max_level, ops.maximum(levels, min_level))
-
-        # Projects box location and sizes to corresponding feature levels.
-        scale_to_level = ops.cast(
-            ops.numpy.power(
-                keras.backend.constant(2.0), ops.cast(levels, "float32")
-            ),
-            dtype=boxes.dtype,
-        )
-        boxes /= ops.expand_dims(scale_to_level, axis=2)
-        box_width /= scale_to_level
-        box_height /= scale_to_level
-        boxes = ops.concatenate(
-            [
-                boxes[:, :, 0:2],
-                ops.expand_dims(box_height, -1),
-                ops.expand_dims(box_width, -1),
-            ],
-            axis=-1,
-        )
-
-        # Maps levels to [0, max_level-min_level].
-        levels -= min_level
-        level_strides = ops.numpy.power([[2.0]], ops.cast(levels, "float32"))
-        boundary = ops.cast(
-            ops.concatenate(
-                [
-                    ops.expand_dims(
-                        [[ops.cast(max_feature_height, "float32")]]
-                        / level_strides
-                        - 1,
-                        axis=-1,
-                    ),
-                    ops.expand_dims(
-                        [[ops.cast(max_feature_width, "float32")]]
-                        / level_strides
-                        - 1,
-                        axis=-1,
-                    ),
-                ],
-                axis=-1,
-            ),
-            boxes.dtype,
-        )
-
-        # Compute grid positions.
-        (
-            kernel_y,
-            kernel_x,
-            box_gridy0y1,
-            box_gridx0x1,
-        ) = _compute_grid_positions(boxes, boundary, output_size, sample_offset)
-
-        x_indices = ops.cast(
-            ops.reshape(box_gridx0x1, [batch_size, num_boxes, output_size * 2]),
-            dtype="int32",
-        )
-        y_indices = ops.cast(
-            ops.reshape(box_gridy0y1, [batch_size, num_boxes, output_size * 2]),
-            dtype="int32",
-        )
-
-        batch_size_offset = ops.tile(
-            ops.reshape(
-                ops.arange(batch_size) * batch_dim_size, [batch_size, 1, 1, 1]
-            ),
-            [1, num_boxes, output_size * 2, output_size * 2],
-        )
-        # Get level offset for each box. Each box belongs to one level.
-        levels_offset = ops.tile(
-            ops.reshape(
-                keras.backend.gather(level_dim_offsets, levels),
-                [batch_size, num_boxes, 1, 1],
-            ),
-            [1, 1, output_size * 2, output_size * 2],
-        )
-        y_indices_offset = ops.tile(
-            ops.reshape(
-                y_indices
-                * ops.expand_dims(
-                    keras.backend.gather(height_dim_sizes, levels), -1
-                ),
-                [batch_size, num_boxes, output_size * 2, 1],
-            ),
-            [1, 1, 1, output_size * 2],
-        )
-        x_indices_offset = ops.tile(
-            ops.reshape(x_indices, [batch_size, num_boxes, 1, output_size * 2]),
-            [1, 1, output_size * 2, 1],
-        )
-        indices = ops.reshape(
-            batch_size_offset
-            + levels_offset
-            + y_indices_offset
-            + x_indices_offset,
-            [-1],
-        )
-
-        # TODO(tanzhenyu): replace tf.gather with tf.gather_nd and try to get
-        #  similar performance.
-        features_per_box = ops.reshape(
-            keras.backend.gather(features_r2, indices),
-            [
-                batch_size,
-                num_boxes,
-                output_size * 2,
-                output_size * 2,
-                num_filters,
-            ],
-        )
-=======
     # Calculate height_l * width_l for each level.
     level_dim_sizes = [
         feature_widths[i] * feature_heights[i]
@@ -568,7 +367,6 @@
             num_filters,
         ],
     )
->>>>>>> 9dd547a7
 
     # Bilinear interpolation.
     features_per_box = _feature_bilinear_interpolation(
@@ -600,10 +398,6 @@
           sample_offset: A `float` in [0, 1] of the subpixel sample offset.
           **kwargs: Additional keyword arguments passed to Layer.
         """
-<<<<<<< HEAD
-=======
-        # assert_tf_keras("keras_cv.layers._ROIAligner")
->>>>>>> 9dd547a7
         self._config_dict = {
             "bounding_box_format": bounding_box_format,
             "crop_size": target_size,
@@ -615,11 +409,7 @@
         self,
         features,
         boxes,
-<<<<<<< HEAD
-        training=None,
-=======
         training: Optional[bool] = None,
->>>>>>> 9dd547a7
     ):
         """
 
